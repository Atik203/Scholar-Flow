--- conflicted
+++ resolved
@@ -55,18 +55,12 @@
 Week 3 – Paper Upload & Storage
 
 - [x] Add password reset & email verification flow & forgot password ✅ (Author: Atik+Salman)
-<<<<<<< HEAD
-- [x] Add API to update/edit user profile
-- [x] Connect to cloud storage for file uploads ✅ (Author: Salman)
-=======
 - [x] Add API to update/edit user profile ✅ (Author: Atik)
 - [x] Implement Personal Information Update feature with enhanced validation ✅ (Author: Atik)
 - [x] Implement Delete Account feature with confirmation dialog ✅ (Author: Atik)
+- [x] Connect to cloud storage for file uploads ✅ (Author: Salman)
 
 **✅ Final Update (September 6, 2025):** All user profile management features completed and documented by Atik.
-
-- [ ] Connect to cloud storage for file uploads
->>>>>>> 38e0ac3e
 - [ ] Build paper upload page (PDF, DOCX)
 - [ ] Store metadata (title, author, year) in DB
 - [ ] Extract text content from uploaded PDFs
