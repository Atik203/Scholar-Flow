import { Github, Heart, Shield, Twitter } from "lucide-react";
import React from "react";

const sections: {
  heading: string;
  links: { label: string; href: string }[];
}[] = [
  {
    heading: "Product",
    links: [
      { label: "Features", href: "#features" },
      { label: "How it works", href: "#how-it-works" },
      { label: "Pricing", href: "#pricing" },
      { label: "Roadmap", href: "/roadmap" },
    ],
  },
  {
    heading: "Resources",
    links: [
      { label: "Changelog", href: "/changelog" },
      { label: "Status", href: "/status" },
      { label: "Docs", href: "/docs" },
      { label: "Blog", href: "/blog" },
    ],
  },
  {
    heading: "Company",
    links: [
      { label: "About", href: "/about" },
      { label: "Security", href: "/security" },
      { label: "Contact", href: "/contact" },
      { label: "Careers", href: "/careers" },
    ],
  },
  {
    heading: "Legal",
    links: [
      { label: "Privacy", href: "/legal/privacy" },
      { label: "Terms", href: "/legal/terms" },
      { label: "Cookies", href: "/legal/cookies" },
      { label: "License", href: "/license" },
    ],
  },
];

export const Footer: React.FC = () => {
  return (
    <footer
      className="relative mt-24 border-t bg-gradient-to-b from-muted/30 via-muted/50 to-muted/80"
      aria-labelledby="footer-heading"
    >
      <div className="pointer-events-none absolute inset-0 [mask-image:radial-gradient(circle_at_center,white,transparent_85%)] bg-[radial-gradient(ellipse_at_top,theme(colors.primary/20),transparent_70%)]" />
      <div className="mx-auto max-w-7xl px-4 sm:px-6 lg:px-8 py-16 relative">
        <div className="md:grid md:grid-cols-12 md:gap-10 lg:gap-14">
          <div className="md:col-span-4 lg:col-span-5">
            <h3
              id="footer-heading"
              className="font-bold text-xl tracking-tight flex items-center gap-2"
            >
<<<<<<< HEAD
              <Shield className="h-5 w-5 text-primary" /> ScholarFlow
=======
              <Shield className="h-6 w-6 text-primary" />{" "}
              <span className="bg-gradient-to-r from-primary to-chart-1 bg-clip-text font-bold">
                ScholarFlow
              </span>
>>>>>>> 8dc21d22
            </h3>
            <p className="mt-4 text-sm text-muted-foreground/90 leading-relaxed max-w-sm">
              AI-powered research paper collaboration. Organize, annotate, and
              surface insight faster with semantic tooling.
            </p>
            <div className="mt-6 flex items-center gap-3">
              <a
                href="https://github.com"
                aria-label="GitHub"
                className="h-10 w-10 inline-flex items-center justify-center rounded-lg border bg-background/60 backdrop-blur hover:bg-primary/10 hover:border-primary/30 hover:scale-105 transition-all duration-300 shadow-sm hover:shadow-md"
              >
                <Github className="h-4 w-4" />
              </a>
              <a
                href="https://twitter.com"
                aria-label="Twitter"
                className="h-10 w-10 inline-flex items-center justify-center rounded-lg border bg-background/60 backdrop-blur hover:bg-primary/10 hover:border-primary/30 hover:scale-105 transition-all duration-300 shadow-sm hover:shadow-md"
              >
                <Twitter className="h-4 w-4" />
              </a>
            </div>
          </div>
          <div className="mt-12 md:mt-0 md:col-span-8 lg:col-span-7 grid grid-cols-2 sm:grid-cols-3 gap-10 sm:gap-12 lg:grid-cols-4">
            {sections.map((section) => (
              <div key={section.heading} className="space-y-4">
                <h4 className="text-xs font-semibold tracking-wide uppercase text-primary/80">
                  {section.heading}
                </h4>
                <ul className="space-y-3 text-sm">
                  {section.links.map((l) => (
                    <li key={l.href}>
                      <a
                        href={l.href}
                        className="relative text-muted-foreground/80 hover:text-foreground transition-all duration-300 focus-visible:outline-none focus-visible:ring-2 focus-visible:ring-primary/60 rounded px-1 py-1 hover:translate-x-1 after:absolute after:inset-x-1 after:bottom-0 after:h-px after:origin-left after:scale-x-0 after:bg-gradient-to-r after:from-primary/70 after:to-primary/30 hover:after:scale-x-100 after:transition-transform after:duration-300"
                      >
                        {l.label}
                      </a>
                    </li>
                  ))}
                </ul>
              </div>
            ))}
          </div>
        </div>
        <div className="mt-16 flex flex-col gap-4 md:flex-row md:items-center md:justify-between text-xs text-muted-foreground/70 pt-8 border-t border-border/50">
          <p>© {new Date().getFullYear()} ScholarFlow. All rights reserved.</p>
          <p className="flex items-center gap-1.5 opacity-90">
            Built with{" "}
            <Heart className="h-3.5 w-3.5 text-primary animate-pulse" /> for
            researchers.{" "}
            <span className="px-2 py-1 rounded-full bg-primary/10 text-primary text-xs font-medium">
              Phase 1 MVP
            </span>
          </p>
        </div>
      </div>
    </footer>
  );
};<|MERGE_RESOLUTION|>--- conflicted
+++ resolved
@@ -57,14 +57,14 @@
               id="footer-heading"
               className="font-bold text-xl tracking-tight flex items-center gap-2"
             >
-<<<<<<< HEAD
+
               <Shield className="h-5 w-5 text-primary" /> ScholarFlow
-=======
+
               <Shield className="h-6 w-6 text-primary" />{" "}
               <span className="bg-gradient-to-r from-primary to-chart-1 bg-clip-text font-bold">
                 ScholarFlow
               </span>
->>>>>>> 8dc21d22
+
             </h3>
             <p className="mt-4 text-sm text-muted-foreground/90 leading-relaxed max-w-sm">
               AI-powered research paper collaboration. Organize, annotate, and
