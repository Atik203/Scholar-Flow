--- conflicted
+++ resolved
@@ -1,10 +1,5 @@
-<<<<<<< HEAD
-import Bull from 'bull';
-import prisma from '../shared/prisma';
-=======
 import Bull from "bull";
-import { pdfExtractionService } from "../services/pdfExtractionService";
->>>>>>> 5bb9f0aa
+import prisma from "../shared/prisma";
 
 // Create a queue for PDF processing
 const pdfProcessingQueue = new Bull("pdf-processing", {
@@ -21,13 +16,9 @@
 
   try {
     console.log(`Processing PDF extraction for paper: ${paperId}`);
-<<<<<<< HEAD
     
     // Import the service dynamically to avoid circular dependency
     const { pdfExtractionService } = await import('./pdfExtractionService');
-=======
-
->>>>>>> 5bb9f0aa
     const result = await pdfExtractionService.extractTextFromPDF(paperId);
 
     if (result.success) {
